--- conflicted
+++ resolved
@@ -999,17 +999,13 @@
     image_height: ty.Optional[int],
     show: bool,
 ):
-<<<<<<< HEAD
     """Export scene list to HTML file.
 
     To customize image generation, specify the `save-images` command before `export-html`. This command always uses the result of the preceeding `save-images` command, or runs it with the default config values unless `--no-images` is set.
     """
-=======
-    """Export scene list to HTML file. Requires save-images unless --no-images is specified."""
     # TODO: Rename this command to save-html to align with other export commands. This will require
     # that we allow `export-html` as an alias on the CLI and via the config file for a few versions
     # as to not break existing workflows.
->>>>>>> 5bf97d77
     ctx = ctx.obj
     assert isinstance(ctx, CliContext)
     include_images = not ctx.config.get_value("export-html", "no-images", no_images)
