# -*- coding: utf-8 -*-
#
#            PySceneDetect: Python-Based Video Scene Detector
#   -------------------------------------------------------------------
#     [  Site:    https://scenedetect.com                           ]
#     [  Docs:    https://scenedetect.com/docs/                     ]
#     [  Github:  https://github.com/Breakthrough/PySceneDetect/    ]
#
# Copyright (C) 2014-2024 Brandon Castellano <http://www.bcastell.com>.
# PySceneDetect is licensed under the BSD 3-Clause License; see the
# included LICENSE file, or visit one of the above pages for details.
#
"""The ``scenedetect`` module comes with helper functions to simplify common use cases.
:func:`detect` can be used to perform scene detection on a video by path.  :func:`open_video`
can be used to open a video for a
:class:`SceneManager <scenedetect.scene_manager.SceneManager>`.
"""

from logging import getLogger
from typing import List, Optional, Tuple, Union

# OpenCV is a required package, but we don't have it as an explicit dependency since we
# need to support both opencv-python and opencv-python-headless. Include some additional
# context with the exception if this is the case.
try:
    import cv2 as _
except ModuleNotFoundError as ex:
    raise ModuleNotFoundError(
        "OpenCV could not be found, try installing opencv-python:\n\npip install opencv-python",
        name='cv2',
    ) from ex

# Commonly used classes/functions exported under the `scenedetect` namespace for brevity.
from scenedetect.platform import init_logger
from scenedetect.frame_timecode import FrameTimecode
from scenedetect.video_stream import VideoStream, VideoOpenFailure
from scenedetect.video_splitter import split_video_ffmpeg, split_video_mkvmerge
from scenedetect.scene_detector import SceneDetector
from scenedetect.detectors import ContentDetector, AdaptiveDetector, ThresholdDetector, HashDetector
from scenedetect.backends import (AVAILABLE_BACKENDS, VideoStreamCv2, VideoStreamAv,
                                  VideoStreamMoviePy, VideoCaptureAdapter)
from scenedetect.stats_manager import StatsManager, StatsFileCorrupt
from scenedetect.scene_manager import SceneManager, save_images

# [DEPRECATED] DO NOT USE.
from scenedetect.video_manager import VideoManager

# Used for module identification and when printing version & about info
# (e.g. calling `scenedetect version` or `scenedetect about`).
<<<<<<< HEAD
__version__ = '0.6.3'
=======
__version__ = '0.6.4-dev0'
>>>>>>> 46c08da8

init_logger()
logger = getLogger('pyscenedetect')


def open_video(
    path: str,
    framerate: Optional[float] = None,
    backend: str = 'opencv',
    **kwargs,
) -> VideoStream:
    """Open a video at the given path. If `backend` is specified but not available on the current
    system, OpenCV (`VideoStreamCv2`) will be used as a fallback.

    Arguments:
        path: Path to video file to open.
        framerate: Overrides detected framerate if set.
        backend: Name of specific backend to use, if possible. See
            :data:`scenedetect.backends.AVAILABLE_BACKENDS` for backends available on the current
            system. If the backend fails to open the video, OpenCV will be used as a fallback.
        kwargs: Optional named arguments to pass to the specified `backend` constructor for
            overriding backend-specific options.

    Returns:
        Backend object created with the specified video path.

    Raises:
        :class:`VideoOpenFailure`: Constructing the VideoStream fails. If multiple backends have
            been attempted, the error from the first backend will be returned.
    """
    last_error: Exception = None
    # If `backend` is available, try to open the video at `path` using it.
    if backend in AVAILABLE_BACKENDS:
        backend_type = AVAILABLE_BACKENDS[backend]
        try:
            logger.debug('Opening video with %s...', backend_type.BACKEND_NAME)
            return backend_type(path, framerate, **kwargs)
        except VideoOpenFailure as ex:
            logger.warning('Failed to open video with %s: %s', backend_type.BACKEND_NAME, str(ex))
            if backend == VideoStreamCv2.BACKEND_NAME:
                raise
            last_error = ex
    else:
        logger.warning('Backend %s not available.', backend)
    # Fallback to OpenCV if `backend` is unavailable, or specified backend failed to open `path`.
    backend_type = VideoStreamCv2
    logger.warning('Trying another backend: %s', backend_type.BACKEND_NAME)
    try:
        return backend_type(path, framerate)
    except VideoOpenFailure as ex:
        logger.debug('Failed to open video: %s', str(ex))
        if last_error is None:
            last_error = ex
    # Propagate any exceptions raised from specified backend, instead of errors from the fallback.
    assert last_error is not None
    raise last_error


def detect(
    video_path: str,
    detector: SceneDetector,
    stats_file_path: Optional[str] = None,
    show_progress: bool = False,
    start_time: Optional[Union[str, float, int]] = None,
    end_time: Optional[Union[str, float, int]] = None,
    start_in_scene: bool = False,
) -> List[Tuple[FrameTimecode, FrameTimecode]]:
    """Perform scene detection on a given video `path` using the specified `detector`.

    Arguments:
        video_path: Path to input video (absolute or relative to working directory).
        detector: A `SceneDetector` instance (see :mod:`scenedetect.detectors` for a full list
            of detectors).
        stats_file_path: Path to save per-frame metrics to for statistical analysis or to
            determine a better threshold value.
        show_progress: Show a progress bar with estimated time remaining. Default is False.
        start_time: Starting point in video, in the form of a timecode ``HH:MM:SS[.nnn]`` (`str`),
            number of seconds ``123.45`` (`float`), or number of frames ``200`` (`int`).
        end_time: Starting point in video, in the form of a timecode ``HH:MM:SS[.nnn]`` (`str`),
            number of seconds ``123.45`` (`float`), or number of frames ``200`` (`int`).
        start_in_scene: Assume the video begins in a scene. This means that when detecting
            fast cuts with `ContentDetector`, if no cuts are found, the resulting scene list
            will contain a single scene spanning the entire video (instead of no scenes).
            When detecting fades with `ThresholdDetector`, the beginning portion of the video
            will always be included until the first fade-out event is detected.

    Returns:
        List of scenes (pairs of :class:`FrameTimecode` objects).

    Raises:
        :class:`VideoOpenFailure`: `video_path` could not be opened.
        :class:`StatsFileCorrupt`: `stats_file_path` is an invalid stats file
        ValueError: `start_time` or `end_time` are incorrectly formatted.
        TypeError: `start_time` or `end_time` are invalid types.
    """
    video = open_video(video_path)
    if start_time is not None:
        start_time = video.base_timecode + start_time
        video.seek(start_time)
    if end_time is not None:
        end_time = video.base_timecode + end_time
    # To reduce memory consumption when not required, we only add a StatsManager if we
    # need to save frame metrics to disk.
    scene_manager = SceneManager(StatsManager() if stats_file_path else None)
    scene_manager.add_detector(detector)
    scene_manager.detect_scenes(
        video=video,
        show_progress=show_progress,
        end_time=end_time,
    )
    if not scene_manager.stats_manager is None:
        scene_manager.stats_manager.save_to_csv(csv_file=stats_file_path)
    return scene_manager.get_scene_list(start_in_scene=start_in_scene)<|MERGE_RESOLUTION|>--- conflicted
+++ resolved
@@ -47,11 +47,7 @@
 
 # Used for module identification and when printing version & about info
 # (e.g. calling `scenedetect version` or `scenedetect about`).
-<<<<<<< HEAD
-__version__ = '0.6.3'
-=======
 __version__ = '0.6.4-dev0'
->>>>>>> 46c08da8
 
 init_logger()
 logger = getLogger('pyscenedetect')
