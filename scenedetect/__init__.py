# -*- coding: utf-8 -*-
#
#            PySceneDetect: Python-Based Video Scene Detector
#   -------------------------------------------------------------------
#     [  Site:    https://scenedetect.com                           ]
#     [  Docs:    https://scenedetect.com/docs/                     ]
#     [  Github:  https://github.com/Breakthrough/PySceneDetect/    ]
#
# Copyright (C) 2014-2024 Brandon Castellano <http://www.bcastell.com>.
# PySceneDetect is licensed under the BSD 3-Clause License; see the
# included LICENSE file, or visit one of the above pages for details.
#
"""The ``scenedetect`` module comes with helper functions to simplify common use cases.
:func:`detect` can be used to perform scene detection on a video by path.  :func:`open_video`
can be used to open a video for a
:class:`SceneManager <scenedetect.scene_manager.SceneManager>`.
"""

from logging import getLogger
from typing import List, Optional, Tuple, Union

# OpenCV is a required package, but we don't have it as an explicit dependency since we
# need to support both opencv-python and opencv-python-headless. Include some additional
# context with the exception if this is the case.
try:
    import cv2 as _
except ModuleNotFoundError as ex:
    raise ModuleNotFoundError(
        "OpenCV could not be found, try installing opencv-python:\n\npip install opencv-python",
        name='cv2',
    ) from ex

# Commonly used classes/functions exported under the `scenedetect` namespace for brevity.
from scenedetect.platform import init_logger
from scenedetect.frame_timecode import FrameTimecode
from scenedetect.video_stream import VideoStream, VideoOpenFailure
from scenedetect.video_splitter import split_video_ffmpeg, split_video_mkvmerge
from scenedetect.scene_detector import SceneDetector
<<<<<<< HEAD
from scenedetect.detectors import ContentDetector, AdaptiveDetector, ThresholdDetector, HistogramDetector
=======
from scenedetect.detectors import ContentDetector, AdaptiveDetector, ThresholdDetector, HashDetector
>>>>>>> 226fc1da
from scenedetect.backends import (AVAILABLE_BACKENDS, VideoStreamCv2, VideoStreamAv,
                                  VideoStreamMoviePy, VideoCaptureAdapter)
from scenedetect.stats_manager import StatsManager, StatsFileCorrupt
from scenedetect.scene_manager import SceneManager, save_images

# [DEPRECATED] DO NOT USE.
from scenedetect.video_manager import VideoManager

# Used for module identification and when printing version & about info
# (e.g. calling `scenedetect version` or `scenedetect about`).
__version__ = '0.7-dev0'

init_logger()
logger = getLogger('pyscenedetect')


def open_video(
    path: str,
    framerate: Optional[float] = None,
    backend: str = 'opencv',
    **kwargs,
) -> VideoStream:
    """Open a video at the given path. If `backend` is specified but not available on the current
    system, OpenCV (`VideoStreamCv2`) will be used as a fallback.

    Arguments:
        path: Path to video file to open.
        framerate: Overrides detected framerate if set.
        backend: Name of specific backend to use, if possible. See
            :data:`scenedetect.backends.AVAILABLE_BACKENDS` for backends available on the current
            system. If the backend fails to open the video, OpenCV will be used as a fallback.
        kwargs: Optional named arguments to pass to the specified `backend` constructor for
            overriding backend-specific options.

    Returns:
        Backend object created with the specified video path.

    Raises:
        :class:`VideoOpenFailure`: Constructing the VideoStream fails. If multiple backends have
            been attempted, the error from the first backend will be returned.
    """
    last_error: Exception = None
    # If `backend` is available, try to open the video at `path` using it.
    if backend in AVAILABLE_BACKENDS:
        backend_type = AVAILABLE_BACKENDS[backend]
        try:
            logger.debug('Opening video with %s...', backend_type.BACKEND_NAME)
            return backend_type(path, framerate, **kwargs)
        except VideoOpenFailure as ex:
            logger.warning('Failed to open video with %s: %s', backend_type.BACKEND_NAME, str(ex))
            if backend == VideoStreamCv2.BACKEND_NAME:
                raise
            last_error = ex
    else:
        logger.warning('Backend %s not available.', backend)
    # Fallback to OpenCV if `backend` is unavailable, or specified backend failed to open `path`.
    backend_type = VideoStreamCv2
    logger.warning('Trying another backend: %s', backend_type.BACKEND_NAME)
    try:
        return backend_type(path, framerate)
    except VideoOpenFailure as ex:
        logger.debug('Failed to open video: %s', str(ex))
        if last_error is None:
            last_error = ex
    # Propagate any exceptions raised from specified backend, instead of errors from the fallback.
    assert last_error is not None
    raise last_error


def detect(
    video_path: str,
    detector: SceneDetector,
    stats_file_path: Optional[str] = None,
    show_progress: bool = False,
    start_time: Optional[Union[str, float, int]] = None,
    end_time: Optional[Union[str, float, int]] = None,
    start_in_scene: bool = False,
) -> List[Tuple[FrameTimecode, FrameTimecode]]:
    """Perform scene detection on a given video `path` using the specified `detector`.

    Arguments:
        video_path: Path to input video (absolute or relative to working directory).
        detector: A `SceneDetector` instance (see :mod:`scenedetect.detectors` for a full list
            of detectors).
        stats_file_path: Path to save per-frame metrics to for statistical analysis or to
            determine a better threshold value.
        show_progress: Show a progress bar with estimated time remaining. Default is False.
        start_time: Starting point in video, in the form of a timecode ``HH:MM:SS[.nnn]`` (`str`),
            number of seconds ``123.45`` (`float`), or number of frames ``200`` (`int`).
        end_time: Starting point in video, in the form of a timecode ``HH:MM:SS[.nnn]`` (`str`),
            number of seconds ``123.45`` (`float`), or number of frames ``200`` (`int`).
        start_in_scene: Assume the video begins in a scene. This means that when detecting
            fast cuts with `ContentDetector`, if no cuts are found, the resulting scene list
            will contain a single scene spanning the entire video (instead of no scenes).
            When detecting fades with `ThresholdDetector`, the beginning portion of the video
            will always be included until the first fade-out event is detected.

    Returns:
        List of scenes (pairs of :class:`FrameTimecode` objects).

    Raises:
        :class:`VideoOpenFailure`: `video_path` could not be opened.
        :class:`StatsFileCorrupt`: `stats_file_path` is an invalid stats file
        ValueError: `start_time` or `end_time` are incorrectly formatted.
        TypeError: `start_time` or `end_time` are invalid types.
    """
    video = open_video(video_path)
    if start_time is not None:
        start_time = video.base_timecode + start_time
        video.seek(start_time)
    if end_time is not None:
        end_time = video.base_timecode + end_time
    # To reduce memory consumption when not required, we only add a StatsManager if we
    # need to save frame metrics to disk.
    scene_manager = SceneManager(StatsManager() if stats_file_path else None)
    scene_manager.add_detector(detector)
    scene_manager.detect_scenes(
        video=video,
        show_progress=show_progress,
        end_time=end_time,
    )
    if not scene_manager.stats_manager is None:
        scene_manager.stats_manager.save_to_csv(csv_file=stats_file_path)
    return scene_manager.get_scene_list(start_in_scene=start_in_scene)<|MERGE_RESOLUTION|>--- conflicted
+++ resolved
@@ -36,11 +36,7 @@
 from scenedetect.video_stream import VideoStream, VideoOpenFailure
 from scenedetect.video_splitter import split_video_ffmpeg, split_video_mkvmerge
 from scenedetect.scene_detector import SceneDetector
-<<<<<<< HEAD
-from scenedetect.detectors import ContentDetector, AdaptiveDetector, ThresholdDetector, HistogramDetector
-=======
-from scenedetect.detectors import ContentDetector, AdaptiveDetector, ThresholdDetector, HashDetector
->>>>>>> 226fc1da
+from scenedetect.detectors import ContentDetector, AdaptiveDetector, ThresholdDetector, HistogramDetector, HashDetector
 from scenedetect.backends import (AVAILABLE_BACKENDS, VideoStreamCv2, VideoStreamAv,
                                   VideoStreamMoviePy, VideoCaptureAdapter)
 from scenedetect.stats_manager import StatsManager, StatsFileCorrupt
