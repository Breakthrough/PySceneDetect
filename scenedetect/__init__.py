--- conflicted
+++ resolved
@@ -36,17 +36,11 @@
 from scenedetect.platform import init_logger
 from scenedetect.frame_timecode import FrameTimecode
 from scenedetect.video_stream import VideoStream, VideoOpenFailure
-<<<<<<< HEAD
-from scenedetect.backends import AVAILABLE_BACKENDS, VideoStreamCv2, VideoStreamAv
-from scenedetect.stats_manager import StatsManager, StatsFileCorrupt
-from scenedetect.detectors import ContentDetector, AdaptiveDetector, ThresholdDetector, HashDetector
-=======
->>>>>>> b9e129eb
 from scenedetect.video_splitter import split_video_ffmpeg, split_video_mkvmerge
 from scenedetect.scene_detector import SceneDetector
-from scenedetect.detectors import ContentDetector, AdaptiveDetector, ThresholdDetector
-from scenedetect.backends import (AVAILABLE_BACKENDS, VideoStreamCv2, VideoStreamAv,
-                                  VideoStreamMoviePy, VideoCaptureAdapter)
+from scenedetect.detectors import ContentDetector, AdaptiveDetector, ThresholdDetector, HashDetector
+from scenedetect.backends import (AVAILABLE_BACKENDS, VideoStreamCv2, VideoStreamAv, VideoStreamMoviePy,
+                                  VideoCaptureAdapter)
 from scenedetect.stats_manager import StatsManager, StatsFileCorrupt
 from scenedetect.scene_manager import SceneManager, save_images
 
