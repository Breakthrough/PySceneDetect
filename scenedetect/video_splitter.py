--- conflicted
+++ resolved
@@ -246,8 +246,6 @@
         processing_start_time = time.time()
         for i, (start_time, end_time) in enumerate(scene_list):
             duration = (end_time - start_time)
-<<<<<<< HEAD
-=======
             # Format output filename with template variables
             output_file_template_iter = Template(output_file_template).safe_substitute(
                 VIDEO_NAME=video_name,
@@ -260,7 +258,6 @@
             # Remove : character or else ffmpeg will error out
             output_file_template_iter = output_file_template_iter.replace(":", ";")
 
->>>>>>> fb6bdc8d
             # Gracefully handle case where FFMPEG_PATH might be unset.
             call_list = [FFMPEG_PATH if FFMPEG_PATH is not None else 'ffmpeg']
             if not show_output:
