#
#         PySceneDetect: Python-Based Video Scene Detector
#   ---------------------------------------------------------------
#     [  Site: http://www.bcastell.com/projects/PySceneDetect/   ]
#     [  Github: https://github.com/Breakthrough/PySceneDetect/  ]
#     [  Documentation: http://www.scenedetect.com/docs/         ]
#
# Copyright (C) 2014-2024 Brandon Castellano <http://www.bcastell.com>.
#

[build-system]
requires = ["setuptools"]
build-backend = "setuptools.build_meta"

[tool.ruff]
exclude = [
    "docs"
]
line-length = 100
indent-width = 4

[tool.ruff.format]
quote-style = "double"
indent-style = "space"
skip-magic-trailing-comma = false
docstring-code-format = true

[tool.ruff.lint]
select = [
    # flake8-bugbear
    "B",
    # pycodestyle
    "E",
    # Pyflakes
    "F",
    # isort
    "I",
<<<<<<< HEAD
    # TODO - Rule sets to enable:
=======
    # TODO - Add additional rule sets (https://docs.astral.sh/ruff/rules/):
>>>>>>> b03823ff
    # pyupgrade
    #"UP",
    # flake8-simplify
    #"SIM",
]
ignore = [
    # TODO: Determine if we should use __all__, a reudndant alias, or keep this suppressed.
    "F401",
    # TODO: Line too long
    "E501",
    # TODO: Do not assign a `lambda` expression, use a `def`
    "E731",
]
fixable = ["ALL"]
unfixable = []<|MERGE_RESOLUTION|>--- conflicted
+++ resolved
@@ -35,11 +35,7 @@
     "F",
     # isort
     "I",
-<<<<<<< HEAD
-    # TODO - Rule sets to enable:
-=======
     # TODO - Add additional rule sets (https://docs.astral.sh/ruff/rules/):
->>>>>>> b03823ff
     # pyupgrade
     #"UP",
     # flake8-simplify
