--- conflicted
+++ resolved
@@ -43,13 +43,8 @@
 DEFAULT_TIME = '-s 2s -d 4s'            # Seek forward a bit but limit the amount we process.
 DEFAULT_DETECTOR = 'detect-content'
 DEFAULT_CONFIG_FILE = 'scenedetect.cfg' # Ensure we default to a "blank" config file.
-<<<<<<< HEAD
 ALL_DETECTORS = ['detect-content', 'detect-threshold', 'detect-adaptive', 'detect-hash']
-ALL_BACKENDS = ['opencv', 'pyav', 'moviepy']
-=======
-ALL_DETECTORS = ['detect-content', 'detect-threshold', 'detect-adaptive']
 ALL_BACKENDS = ['opencv', 'pyav']
->>>>>>> 384da8d6
 
 
 def invoke_scenedetect(
