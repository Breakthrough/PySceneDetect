
skip_commits:
  files:
    - docs/*
    - 'manual/*'
    - '**/*.rst'
    - '**/*.md'


# We have to disable the `build` command explicitly otherwise the default is
# MSBuild which assumes this is a Visual Studio project. Python source/binary
# wheels a Windows .exe are generated below in `install`.
build: false


environment:
  matrix:
    - PYTHON: "C:\\Python37-x64"
    - PYTHON: "C:\\Python38-x64"
    - PYTHON: "C:\\Python39-x64"
    - PYTHON: "C:\\Python310-x64"


install:
  # Setup Python environment and update basic packages.
  - 'SET PATH=%PYTHON%;%PYTHON%\\Scripts;%PATH%'
  - python --version
  - python -m pip install --upgrade pip build wheel virtualenv setuptools

  # Make sure we get latest binary packages of the video input libraries.
<<<<<<< HEAD
  - python -m pip install "av<10.0" opencv-python-headless --only-binary ":all:"
=======
  - python -m pip install av==9.2 opencv-python-headless --only-binary ":all:"
>>>>>>> b54aff9a

  # Install other PySceneDetect dependencies and checkout resources required for tests.
  - python -m pip install -r requirements_headless.txt
  - git fetch --depth=1 https://github.com/Breakthrough/PySceneDetect.git refs/heads/resources:refs/remotes/origin/resources
  - git checkout refs/remotes/origin/resources -- tests/resources/
  - git checkout refs/remotes/origin/resources -- dist/

  # Build Python package
  - python -m build


test_script:
  # Checkout Windows dependencies and extract them.
  - git checkout refs/remotes/origin/resources -- dist/
  - git checkout refs/remotes/origin/build-windows -- dist/
  - 7z e dist/windows_thirdparty.7z

  # Run Unit Tests
  - python -m pytest tests/

  # Remove optional dependencies before performing CLI tests
  - python -m pip uninstall -y av

  #
  # Test CLI using source code
  #
  # Test with OpenCV backend
  - python -m scenedetect version
  - python -m scenedetect -i tests/resources/testvideo.mp4 -b opencv detect-content time -e 2s
  # Test with optional PyAV backend
<<<<<<< HEAD
  - python -m pip install "av<10.0"
=======
  - python -m pip install av==9.2
>>>>>>> b54aff9a
  - python -m scenedetect -i tests/resources/testvideo.mp4 -b pyav detect-content time -e 2s
  # Cleanup
  - python -m pip uninstall -y scenedetect av

  # TODO: Test Python Distributions install and function correctly. There's coverage for
  # this on the Linux builds (.travis.yml), but should also do that here too.
  # Wildcard expansion doesn't seem to work with pip here, e.g. the following fails:
  #- python -m pip install dist\*.whl

artifacts:
  # TODO: Need to incorporate the build number into the package version. Use a custom setup.py
  # that modifies the version number in the package before building using an environment variable.

  - path: dist/*.tar.gz
    name: PySceneDetect-sdist

  - path: dist/*.whl
    name: PySceneDetect-bdist_wheel<|MERGE_RESOLUTION|>--- conflicted
+++ resolved
@@ -28,11 +28,7 @@
   - python -m pip install --upgrade pip build wheel virtualenv setuptools
 
   # Make sure we get latest binary packages of the video input libraries.
-<<<<<<< HEAD
-  - python -m pip install "av<10.0" opencv-python-headless --only-binary ":all:"
-=======
   - python -m pip install av==9.2 opencv-python-headless --only-binary ":all:"
->>>>>>> b54aff9a
 
   # Install other PySceneDetect dependencies and checkout resources required for tests.
   - python -m pip install -r requirements_headless.txt
@@ -63,11 +59,7 @@
   - python -m scenedetect version
   - python -m scenedetect -i tests/resources/testvideo.mp4 -b opencv detect-content time -e 2s
   # Test with optional PyAV backend
-<<<<<<< HEAD
-  - python -m pip install "av<10.0"
-=======
   - python -m pip install av==9.2
->>>>>>> b54aff9a
   - python -m scenedetect -i tests/resources/testvideo.mp4 -b pyav detect-content time -e 2s
   # Cleanup
   - python -m pip uninstall -y scenedetect av
