--- conflicted
+++ resolved
@@ -5,11 +5,7 @@
 
 [https://www.youtube.com/watch?v=OMgIPnCnlbQ](https://www.youtube.com/watch?v=OMgIPnCnlbQ)
 
-<<<<<<< HEAD
-You can [download the clip from here](https://github.com/Breakthrough/PySceneDetect/raw/resources/tests/resources/goldeneye/goldeneye.mp4) (may have to right-click and save-as, put the video in your working directory as `goldeneye.mp4`).  We will first demonstrate using the default parameters, then how to find the optimal threshold/sensitivity for a given video, and lastly, using the PySceneDetect output to split the video into individual scenes/clips.
-=======
 You can [download the clip from here](https://github.com/Breakthrough/PySceneDetect/raw/resources/tests/resources/goldeneye/goldeneye.mp4) (may have to right-click and save-as, put the video in your working directory as `goldeneye.mp4`).
->>>>>>> 00c90859
 
 
 ## Content-Aware Detection
@@ -27,51 +23,6 @@
 
 |   Scene #    |  Start Time   |    Preview    |
 | ------------ | ------------- | ------------- |
-<<<<<<< HEAD
-|       1      |  00:00:00.000 | <img src="https://raw.githubusercontent.com/Breakthrough/PySceneDetect/resources/tests/resources/goldeneye/d-content-t-30/goldeneye-Scene-001-01.jpg" width="480" />  |
-|       2      |  00:00:03.754 | <img src="https://raw.githubusercontent.com/Breakthrough/PySceneDetect/resources/tests/resources/goldeneye/d-content-t-30/goldeneye-Scene-002-01.jpg" width="480" />  |
-|       3      |  00:00:08.759 | <img src="https://raw.githubusercontent.com/Breakthrough/PySceneDetect/resources/tests/resources/goldeneye/d-content-t-30/goldeneye-Scene-003-01.jpg" width="480" />  |
-|       4      |  00:00:10.802 | <img src="https://raw.githubusercontent.com/Breakthrough/PySceneDetect/resources/tests/resources/goldeneye/d-content-t-30/goldeneye-Scene-004-01.jpg" width="480" />  |
-|       5      |  00:00:15.599 | <img src="https://raw.githubusercontent.com/Breakthrough/PySceneDetect/resources/tests/resources/goldeneye/d-content-t-30/goldeneye-Scene-005-01.jpg" width="480" />  |
-|       6      |  00:00:27.110 | <img src="https://raw.githubusercontent.com/Breakthrough/PySceneDetect/resources/tests/resources/goldeneye/d-content-t-30/goldeneye-Scene-006-01.jpg" width="480" />  |
-|       7      |  00:00:34.117 | <img src="https://raw.githubusercontent.com/Breakthrough/PySceneDetect/resources/tests/resources/goldeneye/d-content-t-30/goldeneye-Scene-007-01.jpg" width="480" />  |
-|       8      |  00:00:36.536 | <img src="https://raw.githubusercontent.com/Breakthrough/PySceneDetect/resources/tests/resources/goldeneye/d-content-t-30/goldeneye-Scene-008-01.jpg" width="480" />  |
-|       9      |  00:00:42.501 | <img src="https://raw.githubusercontent.com/Breakthrough/PySceneDetect/resources/tests/resources/goldeneye/d-content-t-30/goldeneye-Scene-009-01.jpg" width="480" />  |
-|      10      |  00:00:44.002 | <img src="https://raw.githubusercontent.com/Breakthrough/PySceneDetect/resources/tests/resources/goldeneye/d-content-t-30/goldeneye-Scene-010-01.jpg" width="480" />  |
-|      11      |  00:00:45.837 | <img src="https://raw.githubusercontent.com/Breakthrough/PySceneDetect/resources/tests/resources/goldeneye/d-content-t-30/goldeneye-Scene-011-01.jpg" width="480" />  |
-|      12      |  00:00:48.966 | <img src="https://raw.githubusercontent.com/Breakthrough/PySceneDetect/resources/tests/resources/goldeneye/d-content-t-30/goldeneye-Scene-012-01.jpg" width="480" />  |
-|      13      |  00:00:51.134 | <img src="https://raw.githubusercontent.com/Breakthrough/PySceneDetect/resources/tests/resources/goldeneye/d-content-t-30/goldeneye-Scene-013-01.jpg" width="480" />  |
-|      14      |  00:00:52.552 | <img src="https://raw.githubusercontent.com/Breakthrough/PySceneDetect/resources/tests/resources/goldeneye/d-content-t-30/goldeneye-Scene-014-01.jpg" width="480" />  |
-|      15      |  00:00:53.428 | <img src="https://raw.githubusercontent.com/Breakthrough/PySceneDetect/resources/tests/resources/goldeneye/d-content-t-30/goldeneye-Scene-015-01.jpg" width="480" />  |
-|      16      |  00:00:55.639 | <img src="https://raw.githubusercontent.com/Breakthrough/PySceneDetect/resources/tests/resources/goldeneye/d-content-t-30/goldeneye-Scene-016-01.jpg" width="480" />  |
-|      17      |  00:00:56.932 | <img src="https://raw.githubusercontent.com/Breakthrough/PySceneDetect/resources/tests/resources/goldeneye/d-content-t-30/goldeneye-Scene-017-01.jpg" width="480" />  |
-|      18      |  00:01:10.779 | <img src="https://raw.githubusercontent.com/Breakthrough/PySceneDetect/resources/tests/resources/goldeneye/d-content-t-30/goldeneye-Scene-018-01.jpg" width="480" />  |
-|      19      |  00:01:18.036 | <img src="https://raw.githubusercontent.com/Breakthrough/PySceneDetect/resources/tests/resources/goldeneye/d-content-t-30/goldeneye-Scene-019-01.jpg" width="480" />  |
-|      20      |  00:01:19.913 | <img src="https://raw.githubusercontent.com/Breakthrough/PySceneDetect/resources/tests/resources/goldeneye/d-content-t-30/goldeneye-Scene-020-01.jpg" width="480" />  |
-|      21      |  00:01:21.999 | <img src="https://raw.githubusercontent.com/Breakthrough/PySceneDetect/resources/tests/resources/goldeneye/d-content-t-30/goldeneye-Scene-021-01.jpg" width="480" />  |
-
-
-Note that this is *almost* perfect - however, one of the scene cuts/breaks in scene 17 was not detected (yielding a total of 21 scenes).  To find the proper threshold, we need to generate a statistics file.
-
-
-## Finding Optimal Threshold/Sensitivity Value
-
-We now know that a threshold of `30` does not work in all cases for our video, which is clear if we look at the generated images for scene 17 (note the last image is from a different scene):
-
-<img src="https://raw.githubusercontent.com/Breakthrough/PySceneDetect/resources/tests/resources/goldeneye/d-content-t-30/goldeneye-Scene-017-01.jpg" width="720" />
-<br/>
-<img src="https://raw.githubusercontent.com/Breakthrough/PySceneDetect/resources/tests/resources/goldeneye/d-content-t-30/goldeneye-Scene-017-02.jpg" width="720" />
-<br/>
-<img src="https://raw.githubusercontent.com/Breakthrough/PySceneDetect/resources/tests/resources/goldeneye/d-content-t-30/goldeneye-Scene-017-03.jpg" width="720" />
-
-We can determine the proper threshold in this case by generating a statistics file (with the `-s` / `--stats` option) for the video `goldeneye.mp4`, and looking at the behaviour of the values where we expect the scene break/cut to occur in scene 17:
-
-```rst
-scenedetect --input goldeneye.mp4 --stats goldeneye.stats.csv detect-content list-scenes save-images
-```
-
-After examining the file and determining an optimal value of 27 for `detect-content`, we can set the threshold for the detector via:
-=======
 |       1      |  00:00:00.000 | <img src="https://raw.githubusercontent.com/Breakthrough/PySceneDetect/resources/tests/resources/goldeneye/d-content-t-27/goldeneye-Scene-001-01.jpg" width="480" />  |
 |       2      |  00:00:03.754 | <img src="https://raw.githubusercontent.com/Breakthrough/PySceneDetect/resources/tests/resources/goldeneye/d-content-t-27/goldeneye-Scene-002-01.jpg" width="480" />  |
 |       3      |  00:00:08.759 | <img src="https://raw.githubusercontent.com/Breakthrough/PySceneDetect/resources/tests/resources/goldeneye/d-content-t-27/goldeneye-Scene-003-01.jpg" width="480" />  |
@@ -91,7 +42,6 @@
 ## Splitting Video into Clips
 
 The `split-video` command can be used to automatically split the input video using `ffmpeg` or `mkvmerge`. For example:
->>>>>>> 00c90859
 
 ```rst
 scenedetect -i goldeneye.mp4 detect-content split-video
@@ -99,16 +49,6 @@
 
 Type `scenedetect help split-video` for a full list of options which can be specified for video splitting, including high quality mode (`-hq/--high-quality`) or copy mode (`-c/--copy`).
 
-<<<<<<< HEAD
-|   Scene #    |  Start Time   |    Preview    |
-| ------------ | ------------- | ------------- |
-|     ...      |      ...      |     ...       |
-|      17      |  00:00:56.932 | <img src="https://raw.githubusercontent.com/Breakthrough/PySceneDetect/resources/tests/resources/goldeneye/d-content-t-27/goldeneye-Scene-017-01.jpg" width="480" />  |
-|      18      |  00:01:06.316 | <img src="https://raw.githubusercontent.com/Breakthrough/PySceneDetect/resources/tests/resources/goldeneye/d-content-t-27/goldeneye-Scene-018-01.jpg" width="480" />  |
-|      19      |  00:01:10.779 | <img src="https://raw.githubusercontent.com/Breakthrough/PySceneDetect/resources/tests/resources/goldeneye/d-content-t-27/goldeneye-Scene-019-01.jpg" width="480" />  |
-|     ...      |      ...      |     ...       |
-=======
->>>>>>> 00c90859
 
 ## Finding Optimal Threshold/Sensitivity
 
