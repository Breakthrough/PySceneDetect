# Test PySceneDetect on Linux/OSX/Windows and generate Python distribution (sdist/wheel).
name: Python Distribution

on:
  schedule:
    - cron: '0 0 * * *'
  pull_request:
    paths:
      - dist/**
      - scenedetect/**
      - tests/**
  push:
    paths:
      - dist/**
      - scenedetect/**
      - tests/**
    branches:
      - main
      - develop
      - 'releases/**'
    tags:
      - v*-release
  workflow_dispatch:

jobs:
  build:
    runs-on: ${{ matrix.os }}
    strategy:
      matrix:
        os: [macos-13, macos-14, ubuntu-20.04, ubuntu-latest, windows-latest]
<<<<<<< HEAD
        python-version: ["3.8", "3.9", "3.10", "3.11", "3.12"]
=======
        python-version: ["3.7", "3.8", "3.9", "3.10", "3.11", "3.12"]
        exclude:
          # macos-14 builders use M1 (ARM64) which does not have a Python 3.7 package available.
          - os: macos-14
            python-version: "3.7"
>>>>>>> 954b732c

    env:
      # Version is extracted below and used to find correct package install path.
      scenedetect_version: ""
      # Setuptools must be pinned for the Python 3.7 builders.
      setuptools_version: "${{ matrix.python-version == '3.7' && '==62.3.4' || '' }}"

    steps:
      - uses: actions/checkout@v4

      - uses: FedericoCarboni/setup-ffmpeg@v3
        # TODO: This action currently does not work for non-x64 builders (e.g. macos-14):
        # https://github.com/federicocarboni/setup-ffmpeg/issues/21
        if: ${{ runner.arch == 'X64' }}

      - name: Set up Python ${{ matrix.python-version }}
        uses: actions/setup-python@v5
        with:
          python-version: ${{ matrix.python-version }}
          cache: 'pip'

      - name: Install Dependencies
        run: |
<<<<<<< HEAD
          python -m pip install --upgrade pip build wheel virtualenv setuptools
=======
          python -m pip install --upgrade pip build wheel virtualenv setuptools${{ env.setuptools_version }}
>>>>>>> 954b732c
          pip install av opencv-python-headless --only-binary :all:
          pip install -r requirements_headless.txt

      - name: Checkout test resources
        run: |
          git fetch --depth=1 https://github.com/Breakthrough/PySceneDetect.git refs/heads/resources:refs/remotes/origin/resources
          git checkout refs/remotes/origin/resources -- tests/resources/

<<<<<<< HEAD
      # TODO: Cache this: https://github.com/actions/cache
      # TODO: Install ffmpeg/mkvtoolnix on all runners.
      - name: Download FFMPEG
        if: ${{ runner.os == 'Windows' }}
        uses: dsaltares/fetch-gh-release-asset@1.1.1
        with:
          repo: 'GyanD/codexffmpeg'
          version: 'tags/6.0'
          file: 'ffmpeg-6.0-full_build.7z'

      - name: Extract FFMPEG
        if: ${{ runner.os == 'Windows' }}
        run: |
          7z e ffmpeg-6.0-full_build.7z ffmpeg.exe -r

=======
>>>>>>> 954b732c
      - name: Unit Tests
        run: |
          python -m pytest -vv

      - name: Smoke Test (Module)
        run: |
          python -m scenedetect version
          python -m scenedetect -i tests/resources/testvideo.mp4 -b opencv time --end 2s
          python -m scenedetect -i tests/resources/testvideo.mp4 -b pyav time --end 2s
          python -m pip uninstall -y scenedetect

<<<<<<< HEAD
      - name: Build Documentation
        if: ${{ matrix.python-version == '3.12' && matrix.os == 'ubuntu-latest' }}
        run: |
          pip install -r docs/requirements.txt
          git mv docs docs_src
          sphinx-build -b singlehtml docs_src docs

=======
>>>>>>> 954b732c
      - name: Build Package
        shell: bash
        run: |
          python -m build
          echo "scenedetect_version=`python -c \"import scenedetect; print(scenedetect.__version__.replace('-', '.'))\"`" >> "$GITHUB_ENV"

      - name: Smoke Test Package (Source Dist)
        run: |
          python -m pip install dist/scenedetect-${{ env.scenedetect_version }}.tar.gz
          scenedetect version
          scenedetect -i tests/resources/testvideo.mp4 -b opencv time --end 2s
          scenedetect -i tests/resources/testvideo.mp4 -b pyav time --end 2s
          python -m pip uninstall -y scenedetect

      - name: Smoke Test Package (Wheel)
        run: |
          python -m pip install dist/scenedetect-${{ env.scenedetect_version }}-py3-none-any.whl
          scenedetect version
          scenedetect -i tests/resources/testvideo.mp4 -b opencv time --end 2s
          scenedetect -i tests/resources/testvideo.mp4 -b pyav time --end 2s
          python -m pip uninstall -y scenedetect

      - name: Upload Package
        if: ${{ matrix.python-version == '3.12' && matrix.os == 'ubuntu-latest' }}
        uses: actions/upload-artifact@v3
        with:
          name: scenedetect-dist
          path: |
            dist/*.tar.gz
            dist/*.whl<|MERGE_RESOLUTION|>--- conflicted
+++ resolved
@@ -28,15 +28,11 @@
     strategy:
       matrix:
         os: [macos-13, macos-14, ubuntu-20.04, ubuntu-latest, windows-latest]
-<<<<<<< HEAD
-        python-version: ["3.8", "3.9", "3.10", "3.11", "3.12"]
-=======
         python-version: ["3.7", "3.8", "3.9", "3.10", "3.11", "3.12"]
         exclude:
           # macos-14 builders use M1 (ARM64) which does not have a Python 3.7 package available.
           - os: macos-14
             python-version: "3.7"
->>>>>>> 954b732c
 
     env:
       # Version is extracted below and used to find correct package install path.
@@ -60,11 +56,7 @@
 
       - name: Install Dependencies
         run: |
-<<<<<<< HEAD
-          python -m pip install --upgrade pip build wheel virtualenv setuptools
-=======
           python -m pip install --upgrade pip build wheel virtualenv setuptools${{ env.setuptools_version }}
->>>>>>> 954b732c
           pip install av opencv-python-headless --only-binary :all:
           pip install -r requirements_headless.txt
 
@@ -73,24 +65,6 @@
           git fetch --depth=1 https://github.com/Breakthrough/PySceneDetect.git refs/heads/resources:refs/remotes/origin/resources
           git checkout refs/remotes/origin/resources -- tests/resources/
 
-<<<<<<< HEAD
-      # TODO: Cache this: https://github.com/actions/cache
-      # TODO: Install ffmpeg/mkvtoolnix on all runners.
-      - name: Download FFMPEG
-        if: ${{ runner.os == 'Windows' }}
-        uses: dsaltares/fetch-gh-release-asset@1.1.1
-        with:
-          repo: 'GyanD/codexffmpeg'
-          version: 'tags/6.0'
-          file: 'ffmpeg-6.0-full_build.7z'
-
-      - name: Extract FFMPEG
-        if: ${{ runner.os == 'Windows' }}
-        run: |
-          7z e ffmpeg-6.0-full_build.7z ffmpeg.exe -r
-
-=======
->>>>>>> 954b732c
       - name: Unit Tests
         run: |
           python -m pytest -vv
@@ -102,16 +76,6 @@
           python -m scenedetect -i tests/resources/testvideo.mp4 -b pyav time --end 2s
           python -m pip uninstall -y scenedetect
 
-<<<<<<< HEAD
-      - name: Build Documentation
-        if: ${{ matrix.python-version == '3.12' && matrix.os == 'ubuntu-latest' }}
-        run: |
-          pip install -r docs/requirements.txt
-          git mv docs docs_src
-          sphinx-build -b singlehtml docs_src docs
-
-=======
->>>>>>> 954b732c
       - name: Build Package
         shell: bash
         run: |
